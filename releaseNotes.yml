--- conflicted
+++ resolved
@@ -38,7 +38,6 @@
 changelog: https://github.com/telepresenceio/telepresence/blob/$branch$/CHANGELOG.md
 
 items:
-<<<<<<< HEAD
   - version: 2.4.4
     date: '2021-09-27'
     notes:
@@ -47,7 +46,7 @@
         body: >-
           The agent injector now supports injecting Traffic Agents into pods that have unnamed ports.
         docs: reference/cluster-config/#note-on-numeric-ports
-        
+
       - type: feature
         title: New subcommand to gather logs and export into zip file
         body: >-
@@ -120,11 +119,6 @@
 
   - version: 2.4.3
     date: '2021-09-15'
-=======
-
-  - version: 2.4.3
-    date: '2021-09-14'
->>>>>>> f3a59414
     notes:
       - type: feature
         title: Environment variable TELEPRESENCE_INTERCEPT_ID available in interceptor's environment
